--- conflicted
+++ resolved
@@ -1,25 +1,6 @@
 # Dialectus CLI
 
-<<<<<<< HEAD
-Command-line interface for the Dialectus AI debate system.
-
-## Overview
-
-The Dialectus CLI provides a rich, interactive command-line interface for managing AI debates. Built with Rich for beautiful terminal output and comprehensive debate management features.
-
-<img src="https://github.com/user-attachments/assets/fc031506-feef-4cb1-9f30-e1eb513b06a6" width=50% height=50% alt="CLI">
-
-## Features
-
-- **Interactive Debate Creation** - Rich prompts for setting up debates
-- **Real-time Progress Tracking** - Live progress bars and status updates  
-- **Comprehensive Output** - Detailed debate transcripts and judge results
-- **Model Management** - Easy configuration of AI models and providers
-- **Format Support** - Multiple debate formats (Oxford, Parliamentary, Socratic)
-- **Export Options** - Save transcripts in various formats
-=======
 Command-line interface for the Dialectus AI debate system. Run AI debates locally with Ollama or cloud models via OpenRouter.
->>>>>>> 0fa87b46
 
 ## Installation
 
@@ -115,9 +96,6 @@
 - **Local-first** - Runs completely offline with Ollama
 - **SQLite storage** - Simple, portable database
 
-<<<<<<< HEAD
-## Dependencies
-=======
 ## Development
 
 ### Contributing
@@ -136,6 +114,5 @@
 ```
 
 ## License
->>>>>>> 0fa87b46
 
 MIT (open source)